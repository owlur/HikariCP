<?xml version="1.0" encoding="UTF-8"?>
<project xmlns="http://maven.apache.org/POM/4.0.0" xmlns:xsi="http://www.w3.org/2001/XMLSchema-instance" xsi:schemaLocation="http://maven.apache.org/POM/4.0.0 http://maven.apache.org/maven-v4_0_0.xsd">
   <modelVersion>4.0.0</modelVersion>

   <!-- For release: mvn release:perform -Darguments=-Dgpg.passphrase=PASSPHRASE -->

   <groupId>com.zaxxer</groupId>
   <artifactId>HikariCP-java6</artifactId>
<<<<<<< HEAD
   <version>2.0.2-SNAPSHOT</version>
=======
>>>>>>> 636a464b
   <packaging>bundle</packaging>

   <name>HikariCP-java6</name>
   <description>Ultimate JDBC Connection Pool</description>
   <url>https://github.com/brettwooldridge/HikariCP</url>

   <organization>
      <name>Zaxxer.com</name>
      <url>https://github.com/brettwooldridge</url>
   </organization>

   <scm>
      <connection>scm:git:git@github.com:brettwooldridge/HikariCP.git</connection>
      <developerConnection>scm:git:git@github.com:brettwooldridge/HikariCP.git</developerConnection>
      <url>git@github.com:brettwooldridge/HikariCP.git</url>
     <tag>HEAD</tag>
  </scm>

   <licenses>
      <license>
         <name>The Apache Software License, Version 2.0</name>
         <url>http://www.apache.org/licenses/LICENSE-2.0.txt</url>
         <distribution>repo</distribution>
      </license>
   </licenses>

   <developers>
      <developer>
         <name>Brett Wooldridge</name>
         <email>brett.wooldridge@gmail.com</email>
      </developer>
   </developers>

   <properties>
      <project.build.sourceEncoding>UTF-8</project.build.sourceEncoding>
      <felix.bundle.plugin.version>2.4.0</felix.bundle.plugin.version>
      <felix.version>4.2.1</felix.version>
   </properties>

   <parent>
      <groupId>com.zaxxer</groupId>
      <artifactId>HikariCP-parent</artifactId>
      <version>2.0.2-SNAPSHOT</version>
   </parent>

   <build>
      <sourceDirectory>src/main/java</sourceDirectory>
      <testSourceDirectory>src/test/java</testSourceDirectory>
      <plugins>
         <plugin>
            <groupId>org.apache.maven.plugins</groupId>
            <artifactId>maven-compiler-plugin</artifactId>
            <version>3.1</version>
            <extensions>true</extensions>
            <configuration>
               <source>1.6</source>
               <target>1.6</target>
            </configuration>
         </plugin>
         <plugin>
            <groupId>org.apache.felix</groupId>
            <artifactId>maven-bundle-plugin</artifactId>
            <version>${felix.bundle.plugin.version}</version>
            <extensions>true</extensions>
            <configuration>
               <instructions>
                  <Bundle-Name>HikariCP-java6</Bundle-Name>
                  <Export-Package>com.zaxxer.hikari,com.zaxxer.hikari.hibernate</Export-Package>
                  <Private-Package>com.zaxxer.hikari.*</Private-Package>
                  <Import-Package>
                     javassist.*,
                     javax.management,
                     javax.naming,
                     javax.naming.spi,
                     javax.sql,
                     javax.sql.rowset,
                     javax.sql.rowset.serial,
                     javax.sql.rowset.spi,
                     com.codahale.metrics;;resolution:=optional,
                     org.slf4j,
                     org.hibernate;resolution:=optional,
                     org.hibernate.cfg;resolution:=optional,
                     org.hibernate.engine.jdbc.connections.spi;resolution:=optional,
                     org.hibernate.service;resolution:=optional,
                     org.hibernate.service.spi;resolution:=optional
                  </Import-Package>
                  <Bundle-SymbolicName>${project.groupId}.${project.artifactId}</Bundle-SymbolicName>
                  <DynamicImport-Package>*</DynamicImport-Package>
               </instructions>
            </configuration>
            <executions>
               <!-- This execution makes sure that the manifest is available 
                  when the tests are executed -->
               <execution>
                  <goals>
                     <goal>manifest</goal>
                  </goals>
               </execution>
            </executions>
         </plugin>
      </plugins>
      <pluginManagement>
         <plugins>
            <plugin>
               <groupId>org.apache.maven.plugins</groupId>
               <artifactId>maven-release-plugin</artifactId>
               <version>2.5</version>
               <configuration>
                  <tagNameFormat>HikariCP-@{project.version}</tagNameFormat>
               </configuration>
            </plugin>
            <!--This plugin's configuration is used to store Eclipse m2e 
               settings only. It has no influence on the Maven build itself. -->
            <plugin>
               <groupId>org.eclipse.m2e</groupId>
               <artifactId>lifecycle-mapping</artifactId>
               <version>1.0.0</version>
               <configuration>
                  <lifecycleMappingMetadata>
                     <pluginExecutions>
                        <pluginExecution>
                           <pluginExecutionFilter>
                              <groupId>org.apache.felix</groupId>
                              <artifactId>
                                 maven-bundle-plugin
                              </artifactId>
                              <versionRange>[2.4.0,)</versionRange>
                              <goals>
                                 <goal>manifest</goal>
                              </goals>
                           </pluginExecutionFilter>
                           <action>
                              <ignore />
                           </action>
                        </pluginExecution>
                     </pluginExecutions>
                  </lifecycleMappingMetadata>
               </configuration>
            </plugin>
         </plugins>
      </pluginManagement>
   </build>

   <profiles>
      <profile>
         <id>release-sign-artifacts</id>
         <activation>
            <property>
               <name>performRelease</name>
               <value>true</value>
            </property>
         </activation>
         <build>
            <plugins>
               <plugin>
                  <groupId>org.apache.maven.plugins</groupId>
                  <artifactId>maven-gpg-plugin</artifactId>
                  <version>1.4</version>
                  <executions>
                     <execution>
                        <id>sign-artifacts</id>
                        <phase>verify</phase>
                        <goals>
                           <goal>sign</goal>
                        </goals>
                     </execution>
                  </executions>
               </plugin>
            </plugins>
         </build>
      </profile>

      <profile>
         <id>felix</id>
         <activation>
            <activeByDefault>true</activeByDefault>
            <property>
               <name>pax.exam.framework</name>
               <value>felix</value>
            </property>
         </activation>
         <properties>
            <pax.exam.framework>felix</pax.exam.framework>
            <pax.exam.logging>none</pax.exam.logging>
         </properties>
         <dependencies>
            <dependency>
               <groupId>org.apache.felix</groupId>
               <artifactId>org.apache.felix.framework</artifactId>
               <version>${felix.version}</version>
               <scope>test</scope>
            </dependency>
         </dependencies>
      </profile>
   </profiles>
</project><|MERGE_RESOLUTION|>--- conflicted
+++ resolved
@@ -4,12 +4,7 @@
 
    <!-- For release: mvn release:perform -Darguments=-Dgpg.passphrase=PASSPHRASE -->
 
-   <groupId>com.zaxxer</groupId>
    <artifactId>HikariCP-java6</artifactId>
-<<<<<<< HEAD
-   <version>2.0.2-SNAPSHOT</version>
-=======
->>>>>>> 636a464b
    <packaging>bundle</packaging>
 
    <name>HikariCP-java6</name>
